--- conflicted
+++ resolved
@@ -26,12 +26,7 @@
 
     <ItemGroup>
       <PackageReference Include="Arch.System" Version="1.0.5" />
-<<<<<<< HEAD
-      <PackageReference Include="AssimpNet" Version="5.0.0-beta1" />
-      <PackageReference Include="ImGui.NET" Version="1.89.9.3" />
-=======
       <PackageReference Include="ImGui.NET" Version="1.91.0.1" />
->>>>>>> a0efd549
       <PackageReference Include="log4net" Version="2.0.15" />
       <PackageReference Include="Magick.NET-Q16-AnyCPU" Version="13.7.0" />
       <PackageReference Include="OpenTK" Version="4.8.2" />
